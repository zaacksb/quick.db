--- conflicted
+++ resolved
@@ -11,25 +11,14 @@
         "@types/lodash": "^4.14.178",
         "@typescript-eslint/eslint-plugin": "^5.8.1",
         "@typescript-eslint/parser": "^5.8.1",
-<<<<<<< HEAD
         "better-sqlite3": "^7.4.5",
         "eslint": "^8.5.0",
         "eslint-config-prettier": "^8.3.0",
         "jest": "^29.3.1",
         "prettier": "^2.5.1",
-        "promise-mysql": "^5.0.4",
+        "mysql2": "^3.2.0",
         "ts-jest": "^29.0.3",
         "typedoc": "^0.23.26",
-=======
-        "babel-jest": "^27.4.5",
-        "better-sqlite3": "^7.4.5",
-        "eslint": "^8.5.0",
-        "eslint-config-prettier": "^8.3.0",
-        "husky": "^7.0.4",
-        "jest": "^27.4.5",
-        "mysql2": "^3.2.0",
-        "prettier": "^2.5.1",
->>>>>>> b7c792a7
         "typescript": "^4.5.4"
     },
     "dependencies": {
