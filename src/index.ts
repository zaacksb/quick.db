--- conflicted
+++ resolved
@@ -15,14 +15,11 @@
 
 export class QuickDB<D = any> {
     private static instance: QuickDB;
+    private prepared!: Promise<any>;
     driver: IDriver;
     tableName: string;
     options: IQuickDBOptions;
-<<<<<<< HEAD
     normalKeys: boolean;
-=======
-    private prepared!: Promise<any>;
->>>>>>> b7c792a7
 
     constructor(options: IQuickDBOptions = {}) {
         options.table ??= "json";
@@ -277,16 +274,15 @@
         return new QuickDB(options);
     }
 
-<<<<<<< HEAD
+    async tableAsync(table: string): Promise<QuickDB> {
+        const db = this.table(table);
+        await db.prepared;
+
+        return db;
+    }
+
     useNormalKeys(toggle: boolean): void {
         if (toggle) this.normalKeys = true;
         else this.normalKeys = false;
-=======
-    async tableAsync(table: string): Promise<QuickDB> {
-        const db = this.table(table);
-        await db.prepared;
-
-        return db;
->>>>>>> b7c792a7
     }
 }