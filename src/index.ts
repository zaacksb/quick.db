--- conflicted
+++ resolved
@@ -5,13 +5,9 @@
 export { IDriver } from "./drivers/IDriver";
 export { MongoDriver, CollectionInterface } from "./drivers/MongoDriver";
 export { SqliteDriver } from "./drivers/SqliteDriver";
-<<<<<<< HEAD
-export { MySQLDriver } from "./drivers/MySQLDriver";
+export { MySQLDriver, Config } from "./drivers/MySQLDriver";
 export { MemoryDriver } from "./drivers/MemoryDriver";
 export { JSONDriver } from "./drivers/JSONDriver";
-=======
-export { MySQLDriver, Config } from "./drivers/MySQLDriver";
->>>>>>> 25cebecb
 
 export interface IQuickDBOptions {
     table?: string;
@@ -20,20 +16,6 @@
     normalKeys?: boolean;
 }
 
-<<<<<<< HEAD
-export class QuickDB {
-    options: IQuickDBOptions;
-    tableName: string;
-    driver: IDriver;
-    normalKeys: boolean;
-
-    constructor(options: IQuickDBOptions = {}) {
-        // TODO: Change how this is writen
-        options.filePath ??= "json.sqlite";
-        options.driver ??= new SqliteDriver(options.filePath);
-        options.table ??= "json";
-        options.normalKeys ??= false;
-=======
 export class QuickDB<D = any> {
     private static instance: QuickDB;
     private prepared!: Promise<unknown>;
@@ -52,14 +34,9 @@
         options.driver ??= SqliteDriver.createSingleton(options.filePath);
         options.normalKeys ??= false;
 
->>>>>>> 25cebecb
         this.options = options;
         this._driver = options.driver;
         this.tableName = options.table;
-<<<<<<< HEAD
-        this.driver = options.driver;
-=======
->>>>>>> 25cebecb
         this.normalKeys = options.normalKeys;
 
         this.prepared = this.driver.prepare(this.tableName);
@@ -227,23 +204,7 @@
         return this.set(key, currentArr);
     }
 
-<<<<<<< HEAD
-    async unshift<T>(key: string, value: any | any[]): Promise<T[]> {
-        if (typeof key != "string")
-            throw new Error("First argument (key) needs to be a string");
-        if (value == null) throw new Error("Missing second argument (value)");
-
-        let currentArr = await this.getArray<T>(key);
-        if (Array.isArray(value)) currentArr = value.concat(currentArr);
-        else currentArr.unshift(value);
-
-        return this.set(key, currentArr);
-    }
-
-    async pop<T>(key: string): Promise<any> {
-=======
     async pop<T = D>(key: string): Promise<T | undefined> {
->>>>>>> 25cebecb
         if (typeof key != "string")
             throw new Error("First argument (key) needs to be a string");
 
@@ -255,11 +216,7 @@
         return value;
     }
 
-<<<<<<< HEAD
-    async shift<T>(key: string): Promise<any> {
-=======
     async shift<T = D>(key: string): Promise<T | undefined> {
->>>>>>> 25cebecb
         if (typeof key != "string")
             throw new Error("First argument (key) needs to be a string");
 
@@ -271,11 +228,7 @@
         return value;
     }
 
-<<<<<<< HEAD
-    async pull<T>(
-=======
     async pull<T = D>(
->>>>>>> 25cebecb
         key: string,
         value: T | T[] | ((data: T, index: string) => boolean),
         once = false
@@ -320,31 +273,7 @@
         ).filter((v) => v.id.startsWith(query));
     }
 
-<<<<<<< HEAD
-    async startsWith(
-        query: string,
-        key = ""
-    ): Promise<{ id: string; value: any }[]> {
-        if (typeof query != "string")
-            throw new Error("First argument (query) needs to be a string");
-        if (typeof key != "string")
-            throw new Error("Second argument (key) needs to be a string");
-
-        // Get either the whole db or the rows from the provided key
-        // -> Filter the result if the id starts with the provided query
-        // -> Return the filtered result
-        return (
-            (key === "" ? await this.all() : (await this.get(key)) ?? []) as {
-                id: string;
-                value: any;
-            }[]
-        ).filter((v) => v.id.startsWith(query));
-    }
-
-    table(table: string): QuickDB {
-=======
     table<T = D>(table: string): QuickDB<T> {
->>>>>>> 25cebecb
         if (typeof table != "string")
             throw new Error("First argument (table) needs to be a string");
 
@@ -355,11 +284,6 @@
         return new QuickDB(options);
     }
 
-<<<<<<< HEAD
-    useNormalKeys(toggle: boolean): void {
-        if (toggle) this.normalKeys = true;
-        else this.normalKeys = false;
-=======
     // Here for temporary backwards compatibility fix
     async tableAsync(table: string): Promise<QuickDB> {
         const db = this.table(table);
@@ -370,6 +294,5 @@
 
     useNormalKeys(activate: boolean): void {
         this.normalKeys = activate;
->>>>>>> 25cebecb
     }
 }