--- conflicted
+++ resolved
@@ -390,7 +390,6 @@
         return this.addSubtract(key, value, true);
     }
 
-<<<<<<< HEAD
     /**
      * Push a value to an array
      * @example
@@ -402,26 +401,20 @@
      * console.log(await db.get("test"));
      * ```
      **/
-    async push<T = D>(key: string, value: T): Promise<T[]> {
-        if (typeof key != "string") {
-            throw new QuickError(
-                `First argument (key) needs to be a string received "${typeof key}"`,
-                ErrorKind.InvalidType
-            );
-        }
-
-        if (value == null) {
+    async push<T = D>(key: string, ...values: T[]): Promise<T[]> {
+        if (typeof key != "string") {
+            throw new QuickError(
+                `First argument (key) needs to be a string received "${typeof key}"`,
+                ErrorKind.InvalidType
+            );
+        }
+
+        if (values.length === 0) {
             throw new QuickError(
                 "Missing second argument (value)",
                 ErrorKind.MissingValue
             );
         }
-=======
-    async push<T = D>(key: string, ...values: T[]): Promise<T[]> {
-        if (typeof key != "string")
-            throw new Error("First argument (key) needs to be a string");
-        if (values.length === 0) throw new Error("Missing second argument (value)");
->>>>>>> 233f3e40
 
         const currentArr = await this.getArray<T>(key);
         currentArr.push(...values);
