const app = require('express')(),
  server = require('http').createServer(app),
  io = require('socket.io')(server),
  Database = require('better-sqlite3'),
  fetch = require('./../functions/fetch.js'),
  fetchAll = require('./../functions/fetchAll.js'),
  push = require('./../functions/push.js');

/*
 * NOTEPAD:
 *
 * - Need to call queue.js file using require
 * - ^ Don't do that it creates a circular require path (infinite loop)
 *
 *
 */

module.exports = {
<<<<<<< HEAD
  createWebview: function(password, port, suburl) {
=======
  createWebview: function(password, port) {
>>>>>>> 9ebb1cfd
    // Verify Data
    if (!password) return console.log('Invalid Password');
    if (isNaN(port)) return console.log('Invalid Port');
    // Routing
    // If no suburl
    if (!suburl) {
      app.get("/", function(request, response) {
        response.sendFile(__dirname + '/index.html')
      })
    
      app.get("/data", function(request, response) {
        response.sendFile(__dirname + '/data.html')
      })
    } else {
      // If suburl is a string
      if (typeof suburl === 'string') {
        app.get(`/${suburl}/`, function(request, response) {
          response.sendFile(__dirname + '/index.html')
        })
    
        app.get(`/${suburl}/data`, function(request, response) {
          response.sendFile(__dirname + '/data.html')
        })
      } else {
        // If it's not a string, convert suburl to a string
        let suburlString = String(suburl)
        app.get(`/${suburlString}/`, function(request, response) {
          response.sendFile(__dirname + '/index.html')
        })
        
        app.get(`/${suburl}/data`, function(request, response) {
          response.sendFile(__dirname + '/data.html')
        })
      };
    };
    
    // Listening
    server.listen(port, function() {
      console.log(`Quick.db WebViewer: Listening to port ${port}`)
    });

    io.on('connection', function(socket) {
      console.log('Connection Recieved...');

      socket.on('emitPassword', function(pass) {
        if (password !== pass) {
          console.log(`Socket entered wrong password: ${pass}`);
          socket.emit('respPassword', false);
        } else {
          console.log(`Socket entered correct password: ${pass}`);
          socket.emit('respPassword', true);
          let db = new Database('./json.sqlite');
          push(`WEBVIEW_ACTIVE_SOCKETS`, socket.id, undefined, db)
        }
      })

      socket.on('requestData', function() {
        let db = new Database('./json.sqlite');
        fetch(`WEBVIEW_ACTIVE_SOCKETS`, {}, db).then(activeSockets => {
          if (activeSockets === null) return;
          if (!activeSockets.includes(socket.id)) return;
          let db = new Database('./json.sqlite');
          fetchAll(db).then(i => {
            socket.emit('recievedData', i)
            db.close();
          });
        })
      })

    })

  }
}<|MERGE_RESOLUTION|>--- conflicted
+++ resolved
@@ -16,11 +16,7 @@
  */
 
 module.exports = {
-<<<<<<< HEAD
   createWebview: function(password, port, suburl) {
-=======
-  createWebview: function(password, port) {
->>>>>>> 9ebb1cfd
     // Verify Data
     if (!password) return console.log('Invalid Password');
     if (isNaN(port)) return console.log('Invalid Port');
