module.exports = function(db, params, options) {
  
  // Fetch Entry
  var stmt = db.prepare(`SELECT * FROM ${options.table} WHERE ID IS NOT NULL`);
  let resp = [];
  for (var row of stmt.iterate()) {
    try {
      let data = JSON.parse(row.json)
      resp.push({
        ID: row.ID,
        data
      })
    } catch (e) {}
  }
<<<<<<< HEAD

  return resp;
  
=======
  const array = [];
 for (var i = 0; i < resp.length; i++) {
   array.push({ ID: resp[i].ID, data: resp[i].data.replace(/(^"|"$)/g, "") });
 }
  return array;
>>>>>>> 664b7176
}<|MERGE_RESOLUTION|>--- conflicted
+++ resolved
@@ -12,15 +12,5 @@
       })
     } catch (e) {}
   }
-<<<<<<< HEAD
-
   return resp;
-  
-=======
-  const array = [];
- for (var i = 0; i < resp.length; i++) {
-   array.push({ ID: resp[i].ID, data: resp[i].data.replace(/(^"|"$)/g, "") });
- }
-  return array;
->>>>>>> 664b7176
 }