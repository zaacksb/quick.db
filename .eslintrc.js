--- conflicted
+++ resolved
@@ -12,11 +12,8 @@
     ],
     rules: {
         "@typescript-eslint/no-explicit-any": 0,
-<<<<<<< HEAD
         "@typescript-eslint/explicit-function-return-type": 1,
-=======
         "@typescript-eslint/no-non-null-assertion": 0,
->>>>>>> b7c792a7
         "no-console": 2,
     },
 };